// Copyright 2019 Intelligent Robotics Lab
//
// Licensed under the Apache License, Version 2.0 (the "License");
// you may not use this file except in compliance with the License.
// You may obtain a copy of the License at
//
//     http://www.apache.org/licenses/LICENSE-2.0
//
// Unless required by applicable law or agreed to in writing, software
// distributed under the License is distributed on an "AS IS" BASIS,
// WITHOUT WARRANTIES OR CONDITIONS OF ANY KIND, either express or implied.
// See the License for the specific language governing permissions and
// limitations under the License.

#include <filesystem>

#include <algorithm>
#include <string>
#include <memory>
#include <iostream>
#include <fstream>
#include <map>
#include <set>
#include <vector>

#include "plansys2_pddl_parser/Utils.h"
#include "plansys2_executor/ExecutorNode.hpp"
#include "plansys2_executor/ActionExecutor.hpp"
#include "plansys2_executor/BTBuilder.hpp"
#include "plansys2_problem_expert/Utils.hpp"

#include "lifecycle_msgs/msg/state.hpp"
#include "plansys2_msgs/msg/action_execution_info.hpp"

#include "ament_index_cpp/get_package_share_directory.hpp"

#include "behaviortree_cpp_v3/behavior_tree.h"
#include "behaviortree_cpp_v3/bt_factory.h"
#include "behaviortree_cpp_v3/utils/shared_library.h"
#include "behaviortree_cpp_v3/blackboard.h"

#ifdef ZMQ_FOUND
#include <behaviortree_cpp_v3/loggers/bt_zmq_publisher.h>
#endif

#include "plansys2_executor/behavior_tree/execute_action_node.hpp"
#include "plansys2_executor/behavior_tree/wait_action_node.hpp"
#include "plansys2_executor/behavior_tree/wait_atstart_req_node.hpp"
#include "plansys2_executor/behavior_tree/check_overall_req_node.hpp"
#include "plansys2_executor/behavior_tree/check_atend_req_node.hpp"
#include "plansys2_executor/behavior_tree/check_timeout_node.hpp"
#include "plansys2_executor/behavior_tree/apply_atstart_effect_node.hpp"
#include "plansys2_executor/behavior_tree/apply_atend_effect_node.hpp"

namespace plansys2
{

using ExecutePlan = plansys2_msgs::action::ExecutePlan;
using namespace std::chrono_literals;

ExecutorNode::ExecutorNode()
: rclcpp_lifecycle::LifecycleNode("executor")
{
  using namespace std::placeholders;

  this->declare_parameter<std::string>("default_action_bt_xml_filename", "");
  this->declare_parameter<bool>("enable_dotgraph_legend", true);
  this->declare_parameter<bool>("print_graph", false);
  this->declare_parameter("action_timeouts.actions", std::vector<std::string>{});
  // Declaring individual action parameters so they can be queried on the command line
  auto action_timeouts_actions = this->get_parameter("action_timeouts.actions").as_string_array();
  for (auto action : action_timeouts_actions) {
    this->declare_parameter("action_timeouts." + action + ".duration_overrun_percentage");
  }

#ifdef ZMQ_FOUND
  this->declare_parameter<bool>("enable_groot_monitoring", true);
  this->declare_parameter<int>("publisher_port", 2666);
  this->declare_parameter<int>("server_port", 2667);
  this->declare_parameter<int>("max_msgs_per_second", 25);
#endif

  execute_plan_action_server_ = rclcpp_action::create_server<ExecutePlan>(
    this->get_node_base_interface(),
    this->get_node_clock_interface(),
    this->get_node_logging_interface(),
    this->get_node_waitables_interface(),
    "execute_plan",
    std::bind(&ExecutorNode::handle_goal, this, _1, _2),
    std::bind(&ExecutorNode::handle_cancel, this, _1),
    std::bind(&ExecutorNode::handle_accepted, this, _1));

  get_ordered_sub_goals_service_ = create_service<plansys2_msgs::srv::GetOrderedSubGoals>(
    "executor/get_ordered_sub_goals",
    std::bind(
      &ExecutorNode::get_ordered_sub_goals_service_callback,
      this, std::placeholders::_1, std::placeholders::_2,
      std::placeholders::_3));
}


using CallbackReturnT =
  rclcpp_lifecycle::node_interfaces::LifecycleNodeInterface::CallbackReturn;

CallbackReturnT
ExecutorNode::on_configure(const rclcpp_lifecycle::State & state)
{
  RCLCPP_INFO(get_logger(), "[%s] Configuring...", get_name());

  auto default_action_bt_xml_filename =
    this->get_parameter("default_action_bt_xml_filename").as_string();
  if (default_action_bt_xml_filename.empty()) {
    default_action_bt_xml_filename =
      ament_index_cpp::get_package_share_directory("plansys2_executor") +
      "/behavior_trees/plansys2_action_bt.xml";
  }

  std::ifstream ifs(default_action_bt_xml_filename);
  if (!ifs) {
    RCLCPP_ERROR_STREAM(get_logger(), "Error openning [" << default_action_bt_xml_filename << "]");
    return CallbackReturnT::FAILURE;
  }

  action_bt_xml_.assign(
    std::istreambuf_iterator<char>(ifs), std::istreambuf_iterator<char>());

  dotgraph_pub_ = this->create_publisher<std_msgs::msg::String>("dot_graph", 1);

  aux_node_ = std::make_shared<rclcpp::Node>("executor_helper");
  domain_client_ = std::make_shared<plansys2::DomainExpertClient>(aux_node_);
  problem_client_ = std::make_shared<plansys2::ProblemExpertClient>(aux_node_);
  planner_client_ = std::make_shared<plansys2::PlannerClient>(aux_node_);

  execution_info_pub_ = create_publisher<plansys2_msgs::msg::ActionExecutionInfo>(
    "/action_execution_info", 100);

  RCLCPP_INFO(get_logger(), "[%s] Configured", get_name());
  return CallbackReturnT::SUCCESS;
}

CallbackReturnT
ExecutorNode::on_activate(const rclcpp_lifecycle::State & state)
{
  RCLCPP_INFO(get_logger(), "[%s] Activating...", get_name());
  dotgraph_pub_->on_activate();
  execution_info_pub_->on_activate();
  RCLCPP_INFO(get_logger(), "[%s] Activated", get_name());

  return CallbackReturnT::SUCCESS;
}

CallbackReturnT
ExecutorNode::on_deactivate(const rclcpp_lifecycle::State & state)
{
  RCLCPP_INFO(get_logger(), "[%s] Deactivating...", get_name());
  dotgraph_pub_->on_deactivate();
  RCLCPP_INFO(get_logger(), "[%s] Deactivated", get_name());

  return CallbackReturnT::SUCCESS;
}

CallbackReturnT
ExecutorNode::on_cleanup(const rclcpp_lifecycle::State & state)
{
  RCLCPP_INFO(get_logger(), "[%s] Cleaning up...", get_name());
  dotgraph_pub_.reset();
  RCLCPP_INFO(get_logger(), "[%s] Cleaned up", get_name());

  return CallbackReturnT::SUCCESS;
}

CallbackReturnT
ExecutorNode::on_shutdown(const rclcpp_lifecycle::State & state)
{
  RCLCPP_INFO(get_logger(), "[%s] Shutting down...", get_name());
  dotgraph_pub_.reset();
  RCLCPP_INFO(get_logger(), "[%s] Shutted down", get_name());

  return CallbackReturnT::SUCCESS;
}

CallbackReturnT
ExecutorNode::on_error(const rclcpp_lifecycle::State & state)
{
  RCLCPP_ERROR(get_logger(), "[%s] Error transition", get_name());

  return CallbackReturnT::SUCCESS;
}

void
ExecutorNode::get_ordered_sub_goals_service_callback(
  const std::shared_ptr<rmw_request_id_t> request_header,
  const std::shared_ptr<plansys2_msgs::srv::GetOrderedSubGoals::Request> request,
  const std::shared_ptr<plansys2_msgs::srv::GetOrderedSubGoals::Response> response)
{
  if (ordered_sub_goals_.has_value()) {
    response->sub_goals = ordered_sub_goals_.value();
    response->success = true;
  } else {
    response->success = false;
    response->error_info = "No current plan.";
  }
}

std::optional<std::vector<plansys2_msgs::msg::Tree>>
ExecutorNode::getOrderedSubGoals()
{
  if (!current_plan_.has_value()) {
    return {};
  }

  auto goal = problem_client_->getGoal();
  auto local_predicates = problem_client_->getPredicates();
  auto local_functions = problem_client_->getFunctions();

  std::vector<plansys2_msgs::msg::Tree> ordered_goals;
  std::vector<uint32_t> unordered_subgoals = parser::pddl::getSubtrees(goal);

  // just in case some goals are already satisfied
  for (auto it = unordered_subgoals.begin(); it != unordered_subgoals.end(); ) {
    if (check(goal, local_predicates, local_functions, *it)) {
      plansys2_msgs::msg::Tree new_goal;
      parser::pddl::fromString(new_goal, "(and " + parser::pddl::toString(goal, (*it)) + ")");
      ordered_goals.push_back(new_goal);
      it = unordered_subgoals.erase(it);
    } else {
      ++it;
    }
  }

  for (const auto & plan_item : current_plan_.value()) {
    std::shared_ptr<plansys2_msgs::msg::DurativeAction> action =
      domain_client_->getDurativeAction(
      get_action_name(plan_item.action), get_action_params(plan_item.action));
    apply(action->at_start_effects, local_predicates, local_functions);
    apply(action->at_end_effects, local_predicates, local_functions);

    for (auto it = unordered_subgoals.begin(); it != unordered_subgoals.end(); ) {
      if (check(goal, local_predicates, local_functions, *it)) {
        plansys2_msgs::msg::Tree new_goal;
        parser::pddl::fromString(new_goal, "(and " + parser::pddl::toString(goal, (*it)) + ")");
        ordered_goals.push_back(new_goal);
        it = unordered_subgoals.erase(it);
      } else {
        ++it;
      }
    }
  }

  return ordered_goals;
}

rclcpp_action::GoalResponse
ExecutorNode::handle_goal(
  const rclcpp_action::GoalUUID & uuid,
  std::shared_ptr<const ExecutePlan::Goal> goal)
{
  RCLCPP_DEBUG(this->get_logger(), "Received goal request with order");

  current_plan_ = {};
  ordered_sub_goals_ = {};

  return rclcpp_action::GoalResponse::ACCEPT_AND_EXECUTE;
}

rclcpp_action::CancelResponse
ExecutorNode::handle_cancel(
  const std::shared_ptr<GoalHandleExecutePlan> goal_handle)
{
  RCLCPP_DEBUG(this->get_logger(), "Received request to cancel goal");

  cancel_plan_requested_ = true;

  return rclcpp_action::CancelResponse::ACCEPT;
}

void
ExecutorNode::execute(const std::shared_ptr<GoalHandleExecutePlan> goal_handle)
{
  auto feedback = std::make_shared<ExecutePlan::Feedback>();
  auto result = std::make_shared<ExecutePlan::Result>();

  cancel_plan_requested_ = false;

  auto domain = domain_client_->getDomain();
  auto problem = problem_client_->getProblem();
  current_plan_ = planner_client_->getPlan(domain, problem);

  if (!current_plan_.has_value()) {
    RCLCPP_ERROR(get_logger(), "No plan found");
    result->success = false;
    goal_handle->succeed(result);
    return;
  }

  auto action_map = std::make_shared<std::map<std::string, ActionExecutionInfo>>();
  auto action_timeout_actions = this->get_parameter("action_timeouts.actions").as_string_array();

  for (const auto & action : current_plan_.value()) {
    auto index = action.action + ":" + std::to_string(static_cast<int>(action.time * 1000));

    (*action_map)[index] = ActionExecutionInfo();
    (*action_map)[index].durative_action_info =
<<<<<<< HEAD
      domain_client_->getDurativeAction(
      get_action_name(action.action), get_action_params(action.action));
    (*action_map)[index].action_executor =
      ActionExecutor::make_shared(
      action.action,
      shared_from_this()
      );
=======
      get_action_from_string(action.action, domain_client_);

    (*action_map)[index].duration = action.duration;
    std::string action_name = (*action_map)[index].durative_action_info->name;
    if (std::find(
        action_timeout_actions.begin(), action_timeout_actions.end(),
        action_name) != action_timeout_actions.end() &&
      this->has_parameter("action_timeouts." + action_name + ".duration_overrun_percentage"))
    {
      (*action_map)[index].duration_overrun_percentage = this->get_parameter(
        "action_timeouts." + action_name + ".duration_overrun_percentage").as_double();
    }
    RCLCPP_INFO(
      get_logger(), "Action %s timeout percentage %f", action_name.c_str(),
      (*action_map)[index].duration_overrun_percentage);
>>>>>>> a15af534
  }
  ordered_sub_goals_ = getOrderedSubGoals();

  BTBuilder bt_builder(aux_node_, action_bt_xml_);
  auto blackboard = BT::Blackboard::create();

  blackboard->set("action_map", action_map);
  blackboard->set("node", shared_from_this());
  blackboard->set("domain_client", domain_client_);
  blackboard->set("problem_client", problem_client_);

  BT::BehaviorTreeFactory factory;
  factory.registerNodeType<ExecuteAction>("ExecuteAction");
  factory.registerNodeType<WaitAction>("WaitAction");
  factory.registerNodeType<CheckOverAllReq>("CheckOverAllReq");
  factory.registerNodeType<WaitAtStartReq>("WaitAtStartReq");
  factory.registerNodeType<CheckAtEndReq>("CheckAtEndReq");
  factory.registerNodeType<ApplyAtStartEffect>("ApplyAtStartEffect");
  factory.registerNodeType<ApplyAtEndEffect>("ApplyAtEndEffect");
  factory.registerNodeType<CheckTimeout>("CheckTimeout");

  auto bt_xml_tree = bt_builder.get_tree(current_plan_.value());
  auto action_graph = bt_builder.get_graph(current_plan_.value());
  std_msgs::msg::String dotgraph_msg;
  dotgraph_msg.data =
    bt_builder.get_dotgraph(
    action_graph, action_map, this->get_parameter(
      "enable_dotgraph_legend").as_bool(), this->get_parameter("print_graph").as_bool());
  dotgraph_pub_->publish(dotgraph_msg);

  std::filesystem::path tp = std::filesystem::temp_directory_path();
  std::ofstream out(std::string("/tmp/") + get_namespace() + "/bt.xml");
  out << bt_xml_tree;
  out.close();

  auto tree = factory.createTreeFromText(bt_xml_tree, blackboard);

#ifdef ZMQ_FOUND
  unsigned int publisher_port = this->get_parameter("publisher_port").as_int();
  unsigned int server_port = this->get_parameter("server_port").as_int();
  unsigned int max_msgs_per_second = this->get_parameter("max_msgs_per_second").as_int();

  std::unique_ptr<BT::PublisherZMQ> publisher_zmq;
  if (this->get_parameter("enable_groot_monitoring").as_bool()) {
    RCLCPP_DEBUG(
      get_logger(),
      "[%s] Groot monitoring: Publisher port: %d, Server port: %d, Max msgs per second: %d",
      get_name(), publisher_port, server_port, max_msgs_per_second);
    try {
      publisher_zmq.reset(
        new BT::PublisherZMQ(
          tree, max_msgs_per_second, publisher_port,
          server_port));
    } catch (const BT::LogicError & exc) {
      RCLCPP_ERROR(get_logger(), "ZMQ error: %s", exc.what());
    }
  }
#endif

  auto info_pub = create_wall_timer(
    1s, [this, &action_map]() {
      auto msgs = get_feedback_info(action_map);
      for (const auto & msg : msgs) {
        execution_info_pub_->publish(msg);
      }
    });

  rclcpp::Rate rate(10);
  auto start = now();
  auto status = BT::NodeStatus::RUNNING;

  while (status == BT::NodeStatus::RUNNING && !cancel_plan_requested_) {
    try {
      status = tree.tickRoot();
    } catch (std::exception & e) {
      std::cerr << e.what() << std::endl;
      status == BT::NodeStatus::FAILURE;
    }

    feedback->action_execution_status = get_feedback_info(action_map);
    goal_handle->publish_feedback(feedback);

    dotgraph_msg.data =
      bt_builder.get_dotgraph(
      action_graph, action_map, this->get_parameter(
        "enable_dotgraph_legend").as_bool());
    dotgraph_pub_->publish(dotgraph_msg);

    rate.sleep();
  }

  if (cancel_plan_requested_) {
    tree.haltTree();
  }

  if (status == BT::NodeStatus::FAILURE) {
    tree.haltTree();
    RCLCPP_ERROR(get_logger(), "Executor BT finished with FAILURE state");
  }

  dotgraph_msg.data =
    bt_builder.get_dotgraph(
    action_graph, action_map, this->get_parameter(
      "enable_dotgraph_legend").as_bool());
  dotgraph_pub_->publish(dotgraph_msg);

  result->success = status == BT::NodeStatus::SUCCESS;
  result->action_execution_status = get_feedback_info(action_map);

  size_t i = 0;
  while (i < result->action_execution_status.size() && result->success) {
    if (result->action_execution_status[i].status !=
      plansys2_msgs::msg::ActionExecutionInfo::SUCCEEDED)
    {
      result->success = false;
    }
    i++;
  }

  if (rclcpp::ok()) {
    goal_handle->succeed(result);
    if (result->success) {
      RCLCPP_INFO(this->get_logger(), "Plan Succeeded");
    } else {
      RCLCPP_INFO(this->get_logger(), "Plan Failed");
    }
  }
}

void
ExecutorNode::handle_accepted(const std::shared_ptr<GoalHandleExecutePlan> goal_handle)
{
  using namespace std::placeholders;
  std::thread{std::bind(&ExecutorNode::execute, this, _1), goal_handle}.detach();
}

std::vector<plansys2_msgs::msg::ActionExecutionInfo>
ExecutorNode::get_feedback_info(
  std::shared_ptr<std::map<std::string,
  ActionExecutionInfo>> action_map)
{
  std::vector<plansys2_msgs::msg::ActionExecutionInfo> ret;

  for (const auto & action : *action_map) {
    plansys2_msgs::msg::ActionExecutionInfo info;

    switch (action.second.action_executor->get_internal_status()) {
      case ActionExecutor::IDLE:
      case ActionExecutor::DEALING:
        info.status = plansys2_msgs::msg::ActionExecutionInfo::NOT_EXECUTED;
        break;
      case ActionExecutor::RUNNING:
        info.status = plansys2_msgs::msg::ActionExecutionInfo::EXECUTING;
        break;
      case ActionExecutor::SUCCESS:
        info.status = plansys2_msgs::msg::ActionExecutionInfo::SUCCEEDED;
        break;
      case ActionExecutor::FAILURE:
        info.status = plansys2_msgs::msg::ActionExecutionInfo::FAILED;
        break;
      case ActionExecutor::CANCELLED:
        info.status = plansys2_msgs::msg::ActionExecutionInfo::CANCELLED;
        break;
    }

    info.action_full_name = action.first;

    info.start_stamp = action.second.action_executor->get_start_time();
    info.status_stamp = action.second.action_executor->get_status_time();
    info.action = action.second.action_executor->get_action_name();

    info.arguments = action.second.action_executor->get_action_params();
    info.duration = rclcpp::Duration::from_seconds(action.second.duration);
    info.completion = action.second.action_executor->get_completion();
    info.message_status = action.second.action_executor->get_feedback();

    ret.push_back(info);
  }

  return ret;
}

void
ExecutorNode::print_execution_info(
  std::shared_ptr<std::map<std::string, ActionExecutionInfo>> exec_info)
{
  fprintf(stderr, "Execution info =====================\n");

  for (const auto & action_info : *exec_info) {
    fprintf(stderr, "[%s]", action_info.first.c_str());
    switch (action_info.second.action_executor->get_internal_status()) {
      case ActionExecutor::IDLE:
        fprintf(stderr, "\tIDLE\n");
        break;
      case ActionExecutor::DEALING:
        fprintf(stderr, "\tDEALING\n");
        break;
      case ActionExecutor::RUNNING:
        fprintf(stderr, "\tRUNNING\n");
        break;
      case ActionExecutor::SUCCESS:
        fprintf(stderr, "\tSUCCESS\n");
        break;
      case ActionExecutor::FAILURE:
        fprintf(stderr, "\tFAILURE\n");
        break;
    }
    if (action_info.second.durative_action_info == nullptr) {
      fprintf(stderr, "\tWith no duration info\n");
    }

    if (action_info.second.at_start_effects_applied) {
      fprintf(stderr, "\tAt start effects applied\n");
    } else {
      fprintf(stderr, "\tAt start effects NOT applied\n");
    }

    if (action_info.second.at_end_effects_applied) {
      fprintf(stderr, "\tAt end effects applied\n");
    } else {
      fprintf(stderr, "\tAt end effects NOT applied\n");
    }
  }
}

}  // namespace plansys2<|MERGE_RESOLUTION|>--- conflicted
+++ resolved
@@ -300,17 +300,11 @@
     auto index = action.action + ":" + std::to_string(static_cast<int>(action.time * 1000));
 
     (*action_map)[index] = ActionExecutionInfo();
+    (*action_map)[index].action_executor =
+      ActionExecutor::make_shared(action.action, shared_from_this());
     (*action_map)[index].durative_action_info =
-<<<<<<< HEAD
       domain_client_->getDurativeAction(
       get_action_name(action.action), get_action_params(action.action));
-    (*action_map)[index].action_executor =
-      ActionExecutor::make_shared(
-      action.action,
-      shared_from_this()
-      );
-=======
-      get_action_from_string(action.action, domain_client_);
 
     (*action_map)[index].duration = action.duration;
     std::string action_name = (*action_map)[index].durative_action_info->name;
@@ -325,7 +319,6 @@
     RCLCPP_INFO(
       get_logger(), "Action %s timeout percentage %f", action_name.c_str(),
       (*action_map)[index].duration_overrun_percentage);
->>>>>>> a15af534
   }
   ordered_sub_goals_ = getOrderedSubGoals();
 
