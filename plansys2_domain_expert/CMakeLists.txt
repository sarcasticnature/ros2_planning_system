project(plansys2_domain_expert)

cmake_minimum_required(VERSION 3.5)

find_package(Threads REQUIRED)

find_package(ament_cmake REQUIRED)
find_package(rclcpp REQUIRED)
find_package(rclcpp_action REQUIRED)
find_package(rclcpp_lifecycle REQUIRED)
find_package(ament_index_cpp REQUIRED)
find_package(plansys2_pddl_parser REQUIRED)
find_package(plansys2_msgs REQUIRED)
find_package(plansys2_core REQUIRED)
<<<<<<< HEAD
find_package(plansys2_popf_plan_solver REQUIRED)
=======
find_package(std_msgs REQUIRED)
find_package(lifecycle_msgs REQUIRED)
>>>>>>> 752c6ed1

set(CMAKE_CXX_STANDARD 17)

set(dependencies
    rclcpp
    rclcpp_action
    rclcpp_lifecycle
    plansys2_pddl_parser
    ament_index_cpp
    plansys2_msgs
    plansys2_core
<<<<<<< HEAD
    plansys2_popf_plan_solver
=======
    std_msgs
    lifecycle_msgs
>>>>>>> 752c6ed1
)

include_directories(include)

set(DOMAIN_EXPERT_SOURCES
  src/plansys2_domain_expert/DomainExpert.cpp
  src/plansys2_domain_expert/DomainExpertClient.cpp
  src/plansys2_domain_expert/DomainReader.cpp
  src/plansys2_domain_expert/DomainExpertNode.cpp
)

add_library(${PROJECT_NAME} SHARED ${DOMAIN_EXPERT_SOURCES})
ament_target_dependencies(${PROJECT_NAME} ${dependencies})

add_executable(domain_expert_node
  src/domain_expert_node.cpp
)
ament_target_dependencies(domain_expert_node ${dependencies})
target_link_libraries(domain_expert_node ${PROJECT_NAME})

install(DIRECTORY include/
  DESTINATION include/
)

install(DIRECTORY launch DESTINATION share/${PROJECT_NAME})

install(TARGETS
  ${PROJECT_NAME}
  domain_expert_node
  ARCHIVE DESTINATION lib
  LIBRARY DESTINATION lib
  RUNTIME DESTINATION lib/${PROJECT_NAME}
)

if(BUILD_TESTING)
  find_package(ament_lint_auto REQUIRED)
  ament_lint_auto_find_test_dependencies()

  find_package(ament_cmake_gtest REQUIRED)
  add_subdirectory(test)
endif()

ament_export_include_directories(include)
ament_export_libraries(${PROJECT_NAME})
ament_export_dependencies(${dependencies})

ament_package()<|MERGE_RESOLUTION|>--- conflicted
+++ resolved
@@ -12,12 +12,9 @@
 find_package(plansys2_pddl_parser REQUIRED)
 find_package(plansys2_msgs REQUIRED)
 find_package(plansys2_core REQUIRED)
-<<<<<<< HEAD
 find_package(plansys2_popf_plan_solver REQUIRED)
-=======
 find_package(std_msgs REQUIRED)
 find_package(lifecycle_msgs REQUIRED)
->>>>>>> 752c6ed1
 
 set(CMAKE_CXX_STANDARD 17)
 
@@ -29,12 +26,9 @@
     ament_index_cpp
     plansys2_msgs
     plansys2_core
-<<<<<<< HEAD
     plansys2_popf_plan_solver
-=======
     std_msgs
     lifecycle_msgs
->>>>>>> 752c6ed1
 )
 
 include_directories(include)
